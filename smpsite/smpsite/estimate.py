import numpy as np
import pandas as pd
from sklearn.metrics.pairwise import haversine_distances

import pmagpy.pmag as pmag
import pmagpy.ipmag as ipmag

from .kappa import lat_correction, kappa2angular, kappa_from_latitude
from .sampling import generate_samples

import warnings 
warnings.filterwarnings('default')


class NoPointsForMean(Exception):
    """
    This error should never happen, but it does. 
    There is something with the groupby() operation that leaves empty objects.
    """
    pass

def robust_fisher_mean(decs, incs):
    """
    Compute the Fisher mean of declinations and inclinations.
    
    Uses the `ipmag.fisher_mean()` function for calculations if there's more than one sample. 
    For a single sample, simply return its coordinates.
    
    Args:
        decs (list[float]): List of declination values.
        incs (list[float]): List of inclination values.
        
    Returns:
        dict: Dictionary containing:
            - vgp_dec (float): Mean declination.
            - vgp_inc (float): Mean inclination.
            - n_samples (int): Number of samples.
            - resultant_length (float): Resultant vector length.
            
    Raises:
        AssertionError: If input declinations and inclinations have different lengths.
        NoPointsForMean: If no data points are provided.
    """
    assert len(decs) == len(incs)
    
    if len(decs) == 0:
        raise NoPointsForMean("No points to compute the mean")
    
    if len(decs) == 1:
        return {'vgp_dec': decs[0], 
                'vgp_inc': incs[0], 
                'n_samples': 1, 
                'resultant_length': 1.0}
    
    else:
        pole_mean = ipmag.fisher_mean(dec=decs, inc=incs)
        return {'vgp_dec': pole_mean['dec'], 
                'vgp_inc': pole_mean['inc'], 
                'n_samples': pole_mean['n'], 
                'resultant_length': pole_mean['r']}

def S2_within_site(resultant_length, n_samples, lat, degrees=True):
    """
    Calculate within-site dispersion (S^2) for sample directions.
    
    Args:
        resultant_length (float): Resultant length of the sample directions.
        n_samples (int): Number of samples within the site.
        lat (float): Latitude of the site.
        degrees (bool, optional): If True, latitude is in degrees. Default is True.
        
    Returns:
        float: Calculated within-site dispersion (S^2).
        
    Raises:
        AssertionError: If computed kappa (k_wi) is negative.
    """
    if n_samples == 1:
        return 0.0
    k_wi = (n_samples - 1) / (n_samples - resultant_length)
    assert k_wi >= 0.0
    return 2 * (180 / np.pi) ** 2 * lat_correction(lat, degrees=degrees) / k_wi 


def estimate_pole(df_sample, params, ignore_outliers):
    """
    Calculate the paleomagnetic pole using sample data (grouped by site) and a specified outlier strategy.
    
    Args:
        df_sample (pd.DataFrame): Sample data containing sample directional data and is_outlier column.
        params (object): Configuration parameters for the sampling strategy.
        ignore_outliers (str): Strategy to handle outliers ("True", "False", or "vandamme").
        
    Returns:
        dict: Dictionary containing:
            - pole_dec (float): Longitude of the estimated pole.
            - pole_inc (float): Latitude of the estimated pole.
            - S2_vgp (float): VGP dispersion.
            - total_samples (int): Total number of samples used.
            - samples_per_site (int): Number of samples per site.
            - alpha95 (float): Alpha-95 value of the Fisher mean for the pole.
            
    Raises:
        AssertionError: If provided outlier strategy is not supported.
    """
    
    # Outliers at the site-leve, if True, we discard the outliers at the site-level
    # Outliers at the VGP-level: we consider all the directions within each site, and after tranform to VGP, 
    # we can apply Vandamme cutoff
    
    assert ignore_outliers in ["True", "False", "vandamme"], "Ignore outlier method is not supported."
    
    if ignore_outliers == "True":        
        df = df_sample[df_sample.is_outlier==0]
    else:
        df = df_sample
    
    
    df_site = df.groupby('sample_site').apply(lambda row : pd.Series(robust_fisher_mean(row.vgp_dec.values, row.vgp_inc.values)))
    
    # Within site dispersion 
    df_site["S2_within"] = df_site.apply(lambda row: S2_within_site(row.resultant_length,
                                                                    row.n_samples,
                                                                    params.site_lat, 
                                                                    degrees=True), axis=1)
    df_site["S2_within_norm"] = df_site["S2_within"] / df_site["n_samples"]
    S2_within_total = np.mean(df_site.S2_within_norm.values) 
    
    # Now we need to move this to (lat, lon) space. 
    vgp_long, vgp_lat, _, _ = pmag.dia_vgp(df_site.vgp_dec, 
                                           df_site.vgp_inc, 
                                           0, 
                                           params.site_lat, 
                                           params.site_long)
 
    df_site["vgp_long"] = vgp_long
    df_site["vgp_lat"]  = vgp_lat
    
    # Filter VGPs based on Vandamme method
    if ignore_outliers == "vandamme": 
        df_site, _, _ = pmag.dovandamme(df_site)

    # Final fisher mean
    pole_estimate = ipmag.fisher_mean(dec=df_site.vgp_long.values, 
                                      inc=df_site.vgp_lat.values)
    
    pole_dec = pole_estimate['dec']
    pole_inc = pole_estimate['inc']
    pole_alpha95 = pole_estimate['alpha95']
    
    # Estimation of the VGP dispersion
    df_site["Delta_pole"] = df_site.apply(lambda row: (180/np.pi) * haversine_distances([(np.pi/180) * np.array([row.vgp_lat, row.vgp_long]),
                                                                                         (np.pi/180) * np.array([pole_inc, pole_dec])])[0,1], axis=1) 
 
    S2_total = np.sum(df_site.Delta_pole.values ** 2) / (params.N - 1)
    S2_vgp = S2_total - S2_within_total
    
    return {"pole_dec": pole_dec, 
            "pole_inc": pole_inc,
            "S2_vgp": S2_vgp, 
            "total_samples": df_site.n_samples.sum(), 
            "samples_per_site": params.n0,
            "alpha95": pole_alpha95}
    

            
def simulate_estimations(params, n_iters=100, ignore_outliers="False", seed=None):
<<<<<<< HEAD
    '''
    Given a sampling strategy (samples per site and total number of samples)
    returns a DF with results of n_iters simulated poles.
    '''
=======
    """
    Simulate the estimation of paleomagnetic poles over multiple iterations using specified parameters.
    
    This function simulates the pole estimation process by generating sample datasets and
    calculating the paleomagnetic pole for each dataset. The pole estimation for each dataset is 
    performed using the estimate_pole() function.
    
    Args:
        params (object): Configuration parameters for the simulation.
        n_iters (int, optional): Number of simulation iterations. Default is 100.
        ignore_outliers (str, optional): Strategy to handle outliers. Options are:
            - "True": Ignore all outliers.
            - "False": Use all data including outliers.
            - "vandamme": Use the Vandamme method for outlier handling. 
            Defaults to "False".
        seed (int, optional): Seed for random number generator. If specified, ensures 
            reproducibility. Default is None.
        
    Returns:
        pd.DataFrame: DataFrame containing the simulated pole estimates over the iterations.
            Columns include pole declination (longitude), pole inclination (latitude), VGP 
            dispersion, total number of samples, samples per site, and other related data.
    """
>>>>>>> 95ce1a4b
    
    poles = {'plong':[], 'plat':[], 'total_samples':[], 'samples_per_sites':[], 'S2_vgp': [] }
    
    if seed is not None:
        np.random.seed(seed)
    
    _iter = 0 
    
    while _iter < n_iters:

        df_sample = generate_samples(params)

        try:
            pole_estimate = estimate_pole(df_sample, params, ignore_outliers=ignore_outliers)
            _iter += 1
        except NoPointsForMean:
            warnings.warn("No points to compute mean in one simulation.")
            
        poles['plong'].append(pole_estimate["pole_dec"])
        poles['plat'].append(pole_estimate["pole_inc"])
        poles['total_samples'].append(pole_estimate["total_samples"])
        poles['samples_per_sites'].append(pole_estimate["samples_per_site"])
        poles['S2_vgp'].append(pole_estimate["S2_vgp"])

    df_poles = pd.DataFrame(poles)
    
    df_poles['error_angle'] = 90.0 - df_poles.plat
    
    # Add real secular variation of VGPs
    if params.secular_method == 'G':
        _kappa_secular = kappa_from_latitude(params.site_lat, degrees=True)
    elif params.secular_method == 'Fisher':
        _kappa_secular = params.kappa_secular
    df_poles['S2_vgp_real'] = kappa2angular(_kappa_secular) ** 2
    
    # Add all parameters to simulation to keep track of them
    df_poles['n_tot'] = params.N * params.n0
    df_poles['N'] = params.N
    df_poles['n0'] = params.n0
    df_poles['kappa_within_site'] = params.kappa_within_site
    df_poles['site_lat'] = params.site_lat
    df_poles['site_long'] = params.site_long
    df_poles['outlier_rate'] = params.outlier_rate
    df_poles['secular_method'] = params.secular_method
    df_poles['kappa_secular'] = params.kappa_secular
    df_poles['ignore_outliers'] = ignore_outliers
    
    return df_poles


def summary_simulations(df_tot):
    """
    Generate summary statistics for simulation results.

    This function processes the output DataFrame from `simulate_estimations()`, summarizing 
    the error angles of the simulation.

    Args:
        df_tot (pd.DataFrame): DataFrame produced by `simulate_estimations()` containing 
                               simulated pole data and parameters.
    
    Returns:
        pd.DataFrame: A DataFrame with summary statistics including mean, median, percentiles 
                      of error angle.
    
    Raises:
        AssertionError: If any attribute in the simulation DataFrame has multiple unique 
                        values.
    """
    
    stats = dict(df_tot['error_angle'].describe(percentiles=[.05, .25, .50, .75, .95]))
    df = pd.DataFrame.from_dict({'error_angle_mean': [stats['mean']], 
                                 'error_angle_median': [stats['50%']], 
                                 'error_angle_25': [stats['25%']], 
                                 'error_angle_75': [stats['75%']],                                  
                                 'error_angle_95': [stats['95%']],
                                 'error_angle_std': [stats['std']]})
    
    # Mean square error
    df['error_angle_S2'] = np.mean(df_tot.error_angle.values ** 2)
    # Root mean square error
    df['error_angle_S']  = df['error_angle_S2'] ** .5
    
    df['error_vgp_scatter'] = np.mean( (df_tot['S2_vgp'] ** .5 - df_tot['S2_vgp_real'] ** .5 ) ** 2 ) ** .5
    
    # Add parameters to the final simulation table
    
    for attribute in ['n_tot', 'N', 'n0', 'kappa_within_site', 'site_lat', 'site_long', 'outlier_rate', 'secular_method', 'kappa_secular', 'ignore_outliers']:
        attribute_all = np.unique(df_tot[attribute])
        assert len(attribute_all) == 1, print(attribute_all)
        df[attribute] = attribute_all[0]
    
    df['total_simulations'] = df_tot.shape[0]
    
    return df<|MERGE_RESOLUTION|>--- conflicted
+++ resolved
@@ -165,12 +165,6 @@
 
             
 def simulate_estimations(params, n_iters=100, ignore_outliers="False", seed=None):
-<<<<<<< HEAD
-    '''
-    Given a sampling strategy (samples per site and total number of samples)
-    returns a DF with results of n_iters simulated poles.
-    '''
-=======
     """
     Simulate the estimation of paleomagnetic poles over multiple iterations using specified parameters.
     
@@ -194,7 +188,6 @@
             Columns include pole declination (longitude), pole inclination (latitude), VGP 
             dispersion, total number of samples, samples per site, and other related data.
     """
->>>>>>> 95ce1a4b
     
     poles = {'plong':[], 'plat':[], 'total_samples':[], 'samples_per_sites':[], 'S2_vgp': [] }
     
